# Copyright 2025 Google LLC
#
# Licensed under the Apache License, Version 2.0 (the "License");
# you may not use this file except in compliance with the License.
# You may obtain a copy of the License at
#
#     http://www.apache.org/licenses/LICENSE-2.0
#
# Unless required by applicable law or agreed to in writing, software
# distributed under the License is distributed on an "AS IS" BASIS,
# WITHOUT WARRANTIES OR CONDITIONS OF ANY KIND, either express or implied.
# See the License for the specific language governing permissions and
# limitations under the License.
#
# SPDX-License-Identifier: Apache-2.0

[project]
authors = [{ name = "Google" }]
classifiers = [
  "Development Status :: 3 - Alpha",
  "Environment :: Console",
  "Environment :: Web Environment",
  "Intended Audience :: Developers",
  "Operating System :: OS Independent",
  "License :: OSI Approved :: Apache Software License",
  "Programming Language :: Python",
  "Programming Language :: Python :: 3.10",
  "Programming Language :: Python :: 3.11",
  "Programming Language :: Python :: 3.12",
  "Programming Language :: Python :: 3.13",
  "Programming Language :: Python :: 3 :: Only",
  "Topic :: Scientific/Engineering :: Artificial Intelligence",
  "Topic :: Software Development :: Libraries",
]
dependencies = [
  "aiofiles>=24.1.0",
  "dotprompt-handlebars",
  "pydantic[email]>=2.10.6",
  "structlog>=25.2.0",
  "types-aiofiles>=24.1.0.20250326",
  "strenum>=0.4.15 ; python_version < '3.11'",
  "anyio>=4.9.0",
]
description = "Dotpromptz is a language-neutral executable prompt template file format for Generative AI."
license = { text = "Apache-2.0" }
name = "dotpromptz"
readme = "README.md"
requires-python = ">=3.10"
<<<<<<< HEAD
version = "0.1.1"
=======
version = "0.1.2"
>>>>>>> 22c21cd4

[build-system]
build-backend = "hatchling.build"
requires      = ["hatchling"]

[tool.hatch.build.targets.wheel]
packages = ["src/dotpromptz"]

[dependency-groups]
dev = [
  "pytest>=8.3.5",
  "pytest-asyncio>=0.25.3",
  "pytest-cov>=6.0.0",
  "pyyaml>=6.0.2",
  "types-pyyaml>=6.0.12.20241230",
]

[tool.pytest.ini_options]
log_cli             = true
log_cli_date_format = "%Y-%m-%d %H:%M:%S"
log_cli_format      = "%(asctime)s [%(levelname)8s] %(message)s (%(filename)s:%(lineno)s)"
log_cli_level       = "DEBUG"<|MERGE_RESOLUTION|>--- conflicted
+++ resolved
@@ -46,11 +46,7 @@
 name = "dotpromptz"
 readme = "README.md"
 requires-python = ">=3.10"
-<<<<<<< HEAD
-version = "0.1.1"
-=======
 version = "0.1.2"
->>>>>>> 22c21cd4
 
 [build-system]
 build-backend = "hatchling.build"
