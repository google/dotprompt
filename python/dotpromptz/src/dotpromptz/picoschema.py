# Copyright 2025 Google LLC
#
# Licensed under the Apache License, Version 2.0 (the "License");
# you may not use this file except in compliance with the License.
# You may obtain a copy of the License at
#
#     http://www.apache.org/licenses/LICENSE-2.0
#
# Unless required by applicable law or agreed to in writing, software
# distributed under the License is distributed on an "AS IS" BASIS,
# WITHOUT WARRANTIES OR CONDITIONS OF ANY KIND, either express or implied.
# See the License for the specific language governing permissions and
# limitations under the License.
#
# SPDX-License-Identifier: Apache-2.0

"""Picoschema parser and related helpers.

Picoschema is a compact, YAML-optimized schema definition format specifically
designed to aid in describing structured data for better understanding by
generative AI models. Whenever a schema is accepted by dotprompt in its
frontmatter, the Picoschema format is accepted.

Picoschema compiles to JSON Schema and is a subset of JSON Schema capabilities.

## Example:

```yaml
product:
  id: string, Unique identifier for the product
  description?: string, Optional detailed description of the product
  price: number, Current price of the product
  inStock: integer, Number of items in stock
  isActive: boolean, Whether the product is currently available
  category(enum, Main category of the product): [ELECTRONICS, CLOTHING, BOOKS, HOME]
  tags(array, List of tags associated with the product): string
  primaryImage:
    url: string, URL of the primary product image
    altText: string, Alternative text for the image
  attributes(object, Custom attributes of the product):
    (*): any, Allow any attribute name with any value
  variants?(array, List of product variant objects):
    id: string, Unique identifier for the variant
    name: string, Name of the variant
    price: number, Price of the variant
```

## Picoschema Reference

### Basic Types

Picoschema supports the following scalar types:

#### **string**
- **Syntax:** `fieldName: string[, optional description]`
- **Description:** Represents a string value.
- **Example:** `title: string`

#### **number**
- **Syntax:** `fieldName: number[, optional description]`
- **Description:** Represents a numeric value (integer or float).
- **Example:** `price: number`

#### **integer**
- **Syntax:** `fieldName: integer[, optional description]`
- **Description:** Represents an integer value.
- **Example:** `age: integer`

#### **boolean**
- **Syntax:** `fieldName: boolean[, optional description]`
- **Description:** Represents a boolean value.
- **Example:** `isActive: boolean`

#### **null**
- **Syntax:** `fieldName: null[, optional description]`
- **Description:** Represents a null value.
- **Example:** `emptyField: null`

#### **any**
- **Syntax:** `fieldName: any[, optional description]`
- **Description:** Represents a value of any type.
- **Example:** `data: any`

### Optional Fields

- **Syntax:** Add `?` after the field name.
- **Description:** Marks a field as optional. Optional fields are also automatically nullable.
- **Example:** `subtitle?: string`

### Field Descriptions

- **Syntax:** Add a comma followed by the description after the type.
- **Description:** Provides additional information about the field.
- **Example:** `date: string, the date of publication e.g. '2024-04-09'`

### Arrays

- **Syntax:** `fieldName(array[, optional description]): elementType`
- **Description:** Defines an array of a specific type.
- **Example:** `tags(array, string list of tags): string`

### Objects

- **Syntax:** `fieldName(object[, optional description]):`
- **Description:** Defines a nested object structure.
- **Example:**
  ```yaml
  address(object, the address of the recipient):
    address1: string, street address
    address2?: string, optional apartment/unit number etc.
    city: string
    state: string
  ```

### Enums

- **Syntax:** `fieldName(enum[, optional description]): [VALUE1, VALUE2, ...]`
- **Description:** Defines a field with a fixed set of possible values.
- **Example:** `status(enum): [PENDING, APPROVED, REJECTED]`

### Wildcard Fields

- **Syntax:** `(*): type[, optional description]`
- **Description:** Allows additional properties of a specified type in an object.
- **Example:** `(*): string`

### Additional Notes

1. By default, all fields are required unless marked as optional with `?`.
2. Objects defined using Picoschema do not allow additional properties unless a wildcard `(*)` is added.
3. Optional fields are automatically made nullable in the resulting JSON Schema.
4. The `any` type results in an empty schema `{}` in JSON Schema, allowing any value.

## Eject to JSON Schema

Picoschema automatically detects if a schema is already in JSON Schema format.
If the top-level schema contains a `type` property with values like "object",
"array", or any of the scalar types, it's treated as JSON Schema.

You can also explicitly use JSON Schema by defining `{"type": "object"}` at the
top level. For example:

```handlebars
---
output:
  schema:
    type: object # this is now JSON Schema
    properties:
      field1: {type: string, description: A sample field}
---
```

## Error Handling

Picoschema will throw errors in the following cases:

1. If an unsupported scalar type is used.
2. If the schema contains values that are neither objects nor strings.
3. If parenthetical types other than 'object' or 'array' are used (except for 'enum').

These error checks ensure that the Picoschema is well-formed and can be
correctly translated to JSON Schema.
"""

import re
from typing import Any, cast

from dotpromptz.resolvers import resolve_json_schema
from dotpromptz.typing import JsonSchema, SchemaResolver

JSON_SCHEMA_SCALAR_TYPES = [
    'string',
    'boolean',
    'null',
    'number',
    'integer',
    'any',
]

WILDCARD_PROPERTY_NAME = '(*)'


async def picoschema_to_json_schema(schema: Any, schema_resolver: SchemaResolver | None = None) -> JsonSchema | None:
    """Parses a Picoschema definition into a JSON Schema.

    Args:
        schema: The Picoschema definition (can be a dict or string).
        schema_resolver: Optional callable to resolve named schema references.

    Returns:
        The equivalent JSON Schema, or None if the input schema is None.
    """
    return await PicoschemaParser(schema_resolver).parse(schema)


class PicoschemaParser:
    """Parses Picoschema definitions into JSON Schema.

    Handles basic types, optional fields, descriptions, arrays, objects,
    enums, wildcards, and named schema resolution.
    """

    def __init__(self, schema_resolver: SchemaResolver | None = None):
        """Initializes the PicoschemaParser.

        Args:
            schema_resolver: Optional callable to resolve named schema references.
        """
        self._schema_resolver = schema_resolver

    async def must_resolve_schema(self, schema_name: str) -> JsonSchema:
        """Resolves a named schema using the configured resolver.

        Args:
            schema_name: The name of the schema to resolve.

        Returns:
            The resolved JSON Schema.

        Raises:
            ValueError: If no schema resolver is configured or the schema
                        name is not found.
        """
        if not self._schema_resolver:
            raise ValueError(f"Picoschema: unsupported scalar type '{schema_name}'.")

        val = await resolve_json_schema(schema_name, self._schema_resolver)
        if not val:
            raise ValueError(f"Picoschema: could not find schema with name '{schema_name}'")
        return val

    async def parse(self, schema: Any) -> JsonSchema | None:
        """Parses a schema, detecting if it's Picoschema or JSON Schema.

        If the input looks like standard JSON Schema (contains top-level 'type'
        or 'properties'), it's returned directly. Otherwise, it's parsed as
        Picoschema.

        Args:
            schema: The schema definition to parse.

        Returns:
            The resulting JSON Schema, or None if the input is None.
        """
        if not schema:
            return None
        if isinstance(schema, str):
            type_name, description = extract_description(schema)
            if type_name in JSON_SCHEMA_SCALAR_TYPES:
                out: JsonSchema = {'type': type_name}
                if description:
                    out['description'] = description
                return out
            resolved_schema = await self.must_resolve_schema(type_name)
            return {**resolved_schema, 'description': description} if description else resolved_schema

        if isinstance(schema, dict):
            maybe_type_name = schema.get('type')
            if (
                maybe_type_name
                and isinstance(maybe_type_name, str)
                and (maybe_type_name in JSON_SCHEMA_SCALAR_TYPES or maybe_type_name in ['object', 'array'])
            ):
                return cast(JsonSchema, schema)

        if isinstance(schema, dict) and isinstance(schema.get('properties'), dict):
            return {**cast(JsonSchema, schema), 'type': 'object'}

<<<<<<< HEAD


        return self.parse_pico(schema)
=======
        return await self.parse_pico(schema)
>>>>>>> 728dbaae

    async def parse_pico(self, obj: Any, path: list[str] | None = None) -> JsonSchema:
        """Recursively parses a Picoschema object or string fragment.

        Args:
            obj: The Picoschema fragment (dict or string).
            path: The current path within the schema structure (for error reporting).

        Returns:
            The JSON Schema representation of the fragment.

        Raises:
            ValueError: If the schema structure is invalid.
        """
        if path is None:
            path = []

        if isinstance(obj, str):
            type_name, description = extract_description(obj)
            if type_name not in JSON_SCHEMA_SCALAR_TYPES:
                resolved_schema = await self.must_resolve_schema(type_name)
                return {**resolved_schema, 'description': description} if description else resolved_schema

            if type_name == 'any':
                return {'description': description} if description else {}

            return {'type': type_name, 'description': description} if description else {'type': type_name}
        elif not isinstance(obj, dict):
            raise ValueError(f'Picoschema: only consists of objects and strings. Got: {obj}')

        schema: JsonSchema = {
            'type': 'object',
            'properties': {},
            'required': [],
            'additionalProperties': False,
        }

        for key, value in obj.items():
            if key == WILDCARD_PROPERTY_NAME:
                schema['additionalProperties'] = self.parse_pico(value, [*path, key])
                continue

            parts = key.split('(')
            name = parts[0]
            type_info = parts[1][:-1] if len(parts) > 1 else None
            is_optional = name.endswith('?')
            property_name = name[:-1] if is_optional else name

            if not is_optional:
                schema['required'].append(property_name)

            if not type_info:
                prop = await self.parse_pico(value, [*path, key])
                if is_optional and isinstance(prop.get('type'), str):
                    prop['type'] = [prop['type'], 'null']
                schema['properties'][property_name] = prop
                continue

            type_name, description = extract_description(type_info)
            if type_name == 'array':
                prop = await self.parse_pico(value, [*path, key])
                schema['properties'][property_name] = {
                    'type': ['array', 'null'] if is_optional else 'array',
                    'items': prop,
                }
            elif type_name == 'object':
                prop = await self.parse_pico(value, [*path, key])
                if is_optional:
                    prop['type'] = [prop['type'], 'null']
                schema['properties'][property_name] = prop
            elif type_name == 'enum':
                prop = {'enum': value}
                if is_optional and None not in prop['enum']:
                    prop['enum'].append(None)
                schema['properties'][property_name] = prop
            else:
                raise ValueError(f"Picoschema: parenthetical types must be 'object' or 'array', got: {type_name}")

            if description:
                schema['properties'][property_name]['description'] = description

        if not schema['required']:
            del schema['required']
        return schema


def extract_description(input_str: str) -> tuple[str, str | None]:
    """Extracts the type/name and optional description from a Picoschema string.

    Splits a string like "type, description" into ("type", "description").

    Args:
        input_str: The Picoschema string definition.

    Returns:
        A tuple containing the type/name and the description (or None).
    """
    if ',' not in input_str:
        return input_str, None

    match = re.match(r'(.*?), *(.*)$', input_str)
    if match:
        return match.group(1), match.group(2)
    else:
        return input_str, None<|MERGE_RESOLUTION|>--- conflicted
+++ resolved
@@ -244,6 +244,7 @@
         """
         if not schema:
             return None
+
         if isinstance(schema, str):
             type_name, description = extract_description(schema)
             if type_name in JSON_SCHEMA_SCALAR_TYPES:
@@ -266,13 +267,7 @@
         if isinstance(schema, dict) and isinstance(schema.get('properties'), dict):
             return {**cast(JsonSchema, schema), 'type': 'object'}
 
-<<<<<<< HEAD
-
-
-        return self.parse_pico(schema)
-=======
         return await self.parse_pico(schema)
->>>>>>> 728dbaae
 
     async def parse_pico(self, obj: Any, path: list[str] | None = None) -> JsonSchema:
         """Recursively parses a Picoschema object or string fragment.
