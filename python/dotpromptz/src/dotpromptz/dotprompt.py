# Copyright 2025 Google LLC
#
# Licensed under the Apache License, Version 2.0 (the "License");
# you may not use this file except in compliance with the License.
# You may obtain a copy of the License at
#
#     https://www.apache.org/licenses/LICENSE-2.0
#
# Unless required by applicable law or agreed to in writing, software
# distributed under the License is distributed on an "AS IS" BASIS,
# WITHOUT WARRANTIES OR CONDITIONS OF ANY KIND, either express or implied.
# See the License for the specific language governing permissions and
# limitations under the License.
#
# SPDX-License-Identifier: Apache-2.0

"""Dotpromptz is a library for generating prompts using Handlebars templates."""

from __future__ import annotations

import re


import anyio
from collections.abc import Awaitable
from typing import Any, Callable, TypedDict
from inspect import iscoroutinefunction

from dotpromptz.helpers import register_all_helpers
from dotpromptz.parse import parse_document
from dotpromptz.resolvers import resolve_json_schema, resolve_partial, resolve_tool
from dotpromptz.typing import (
    JsonSchema,
    ModelConfigT,
    ParsedPrompt,
    PartialResolver,
    PromptStore,
    SchemaResolver,
    ToolDefinition,
    ToolResolver,
    PromptMetadata,
)
from dotpromptz.picoschema import picoschema
from handlebarrz import EscapeFunction, Handlebars, HelperFn

# Pre-compiled regex for finding partial references in handlebars templates

# Since the handlebars-rust implementation doesn't expose a visitor
# to walk the AST to find partial nodes, we're using a crude regular expression
# to find partials.
_PARTIAL_PATTERN = re.compile(r'{{\s*>\s*([a-zA-Z0-9_.-]+)\s*}}')


class Options(TypedDict, total=False):
    """Options for dotprompt."""


class Dotprompt:
    """Dotprompt extends a Handlebars template for use with Gen AI prompts."""

    def __init__(
        self,
        default_model: str | None = None,
        model_configs: dict[str, Any] | None = None,
        helpers: dict[str, HelperFn] | None = None,
        partials: dict[str, str] | None = None,
        tools: dict[str, ToolDefinition] | None = None,
        tool_resolver: ToolResolver | None = None,
        schemas: dict[str, JsonSchema] | None = None,
        schema_resolver: SchemaResolver | None = None,
        partial_resolver: PartialResolver | None = None,
        escape_fn: EscapeFunction = EscapeFunction.NO_ESCAPE,
    ) -> None:
        """Initialize Dotprompt with a Handlebars template.

        Args:
            default_model: The default model to use for the prompt when not specified in the template.
            model_configs: Assign a set of default configuration options to be used with a particular model.
            helpers: Helpers to pre-register.
            partials: Partials to pre-register.
            tools: Provide a static mapping of tool definitions that should be used when resolving tool names.
            tool_resolver: Provide a lookup implementation to resolve tool names to definitions.
            schemas: Provide a static mapping of schema names to their JSON schema definitions.
            schema_resolver: resolver for schema names to JSON schema definitions.
            partial_resolver: resolver for partial names to their content.
            escape_fn: ecape function
        """
        self._handlebars: Handlebars = Handlebars(escape_fn=escape_fn)

        self._known_helpers: dict[str, bool] = {}
        self._default_model: str | None = default_model
        self._model_configs: dict[str, Any] = model_configs or {}
        self._helpers: dict[str, HelperFn] = helpers or {}
        self._partials: dict[str, str] = partials or {}
        self._tools: dict[str, ToolDefinition] = tools or {}
        self._tool_resolver: ToolResolver | None = tool_resolver
        self._schemas: dict[str, JsonSchema] = schemas or {}
        self._schema_resolver: SchemaResolver | None = schema_resolver
        self._partial_resolver: PartialResolver | None = partial_resolver
        self._store: PromptStore | None = None

        self._register_initial_helpers()
        self._register_initial_partials()

    def _register_initial_helpers(self) -> None:
        """Register the initial helpers."""
        register_all_helpers(self._handlebars)
        for name, fn in self._helpers.items():
            self._handlebars.register_helper(name, fn)

    def _register_initial_partials(self) -> None:
        """Register the initial partials."""
        for name, source in self._partials.items():
            self._handlebars.register_partial(name, source)

    def define_helper(self, name: str, fn: HelperFn) -> Dotprompt:
        """Define a helper function for the template.

        Args:
            name: The name of the helper function.
            fn: The function to be called when the helper is used in the
                template.

        Returns:
            The Dotprompt instance.
        """
        self._handlebars.register_helper(name, fn)
        self._known_helpers[name] = True
        return self

    def define_partial(self, name: str, source: str) -> Dotprompt:
        """Define a partial template for the template.

        Args:
            name: The name of the partial template.
            source: The source code for the partial.

        Returns:
            The Dotprompt instance.
        """
        self._handlebars.register_partial(name, source)
        return self

    def define_tool(self, definition: ToolDefinition) -> Dotprompt:
        """Define a tool for the template.

        Args:
            name: The name of the tool.
            definition: The definition of the tool.

        Returns:
            The Dotprompt instance.
        """
        self._tools[definition.name] = definition
        return self

    def parse(self, source: str) -> ParsedPrompt[Any]:
        """Parse a prompt from a string.

        Args:
            source: The source code for the prompt.

        Returns:
            The parsed prompt.
        """
        return parse_document(source)

    def _identify_partials(self, template: str) -> set[str]:
        """Identify all unique partial references in a template.

        Args:
            template: The template to scan for partial references.

        Returns:
            A set of partial names referenced in the template.
        """
        return set(_PARTIAL_PATTERN.findall(template))

    async def _resolve_tools(self, metadata: PromptMetadata[ModelConfigT]) -> PromptMetadata[ModelConfigT]:
        """Resolve all tools in a prompt.

        Args:
            metadata: The prompt metadata.

        Returns:
            A copy of the prompt metadata with the tools resolved.

        Raises:
            ToolNotFoundError: If a tool is not found in the resolver or store.
            ToolResolverFailedError: If a tool resolver fails.
            TypeError: If a tool resolver returns an invalid type.
            ValueError: If a tool resolver is not defined.
        """
        out: PromptMetadata[ModelConfigT] = metadata.model_copy()
        if out.tools is None:
            return out

        # Resolve tools that are already registered into toolDefs, leave
        # unregistered tools alone.
        unregistered_names: list[str] = []
        out.tool_defs = out.tool_defs or []

        # Collect all the tools:
        # 1. Already registered go into toolDefs.
        # 2. If we have a tool resolver, add the names to the list to resolve.
        # 3. Otherwise, add the names to the list of unregistered tools.
        to_resolve: list[str] = []
        have_resolver = self._tool_resolver is not None
        for name in out.tools:
            if name in self._tools:
                # Found locally.
                out.tool_defs.append(self._tools[name])
            elif have_resolver:
                # Resolve from the tool resolver.
                to_resolve.append(name)
            else:
                # Unregistered tool.
                unregistered_names.append(name)

        if to_resolve:
            async def resolve_and_append(name: str) -> None:
                """Resolve a tool and append it to the list of tools.

                Args:
                    name: The name of the tool to resolve.

                Raises:
                    ToolNotFoundError: If a tool is not found in the resolver or store.
                    ToolResolverFailedError: If a tool resolver fails.
                    TypeError: If a tool resolver returns an invalid type.
                    ValueError: If a tool resolver is not defined.
                """

                tool = await resolve_tool(name, self._tool_resolver)

                if out.tool_defs is not None:
                    out.tool_defs.append(tool)

            try:
                async with anyio.create_task_group() as tg:
                    for name in to_resolve:
                        tg.start_soon(resolve_and_append, name)
            except ExceptionGroup:
                raise Exception(
                    f"Dotprompt: Unable to resolve tool '{name}' to a recognized tool definition."
                )

        out.tools = unregistered_names
        return out

<<<<<<< HEAD
    async def render_metadata(self, source: str | ParsedPrompt, additional_metadata: PromptMetadata | None = None) -> PromptMetadata:
        """Processes and resolves all metadata for a prompt template.

        Args:
            source: The template source or parsed prompt.
            additional_metadata: Additional metadata to include.

        Returns:
            A future or awaitable resolving to the fully processed metadata.
        """
        breakpoint()
        match source:
            case str():
                parsed_source = self.parse(source)
            case _:
                parsed_source = source

        selected_model = (
            (additional_metadata and additional_metadata.model) or
            parsed_source.model or
            self._default_model
        )

        model_config = self._model_configs.get(selected_model, None)

        metadata = [
            additional_metadata
        ]

        _ = PromptMetadata.model_validate(parsed_source.model_dump(exclude={"template"}), from_attributes=True)
        breakpoint()

        param_merge = _.model_copy(update={"config": model_config} if model_config else {})
        result = await self._resolve_metadata(param_merge, *metadata)
        breakpoint()

        return result

    async def _resolve_metadata(self, base: PromptMetadata, *merges: PromptMetadata) -> PromptMetadata:
        """Merges multiple metadata objects together, resolving tools and schemas.

        Args:
            base: The base metadata object.
            merges: Additional metadata objects to merge into the base.

        Returns:
            The merged and processed metadata.
        """
        out = base
        for merge in merges:
            if merge is None:
                continue
            out = PromptMetadata(**{**out.model_dump(), **merge.model_dump(exclude_none=True, exclude={'config'})})

            if merge.config is not None:
                out.config.update(merge.config or {})

        out = await self._resolve_tools(out)
        out = self._render_pico_schema(out)
        return out


    def _render_pico_schema(self, meta: PromptMetadata) -> PromptMetadata:
        """Processes schema definitions in picoschema format into standard JSON Schema.

        Args:
            meta: The prompt metadata containing schema definitions.

        Returns:
            A processed metadata with expanded schemas.
        """

        if meta.output.schema_ is None and meta.input.schema_ is None:
            return meta

        new_meta = meta

        if meta.input.schema_:
            schema = picoschema(
                schema=meta.input.model_dump(exclude_none=True),
                schema_resolver=self._wrapped_schema_resolver
            )
            new_meta.input = schema

        if meta.output.schema_:
            schema = picoschema(
                schema=meta.output.model_dump(exclude_none=True),
                schema_resolver=self._wrapped_schema_resolver
            )
            new_meta.output = schema

        return new_meta

    async def _wrapped_schema_resolver(self, name ) -> JsonSchema | None | Awaitable[JsonSchema | None]:
        """Wraps a schema resolver to return a callable that resolves schema name to its definition, using registered schemas or a schema resolver.

            Returns:
                Callable[[str], JsonSchema | None | Awaitable[JsonSchema | None]]:
                    A function that takes a schema name and returns either the resolved schema,
                    an awaitable resolving to it, or `None` if not found.
        """

        if schema := self._schemas.get(name):
            return schema

        if self._schema_resolver and iscoroutinefunction(self._schema_resolver):
            return await self._schema_resolver(name)

        if self._schema_resolver:
            return self._schema_resolver(name)

        return None





=======
    async def _resolve_partials(self, template: str) -> None:
        """Resolve all partials in a template.

        Args:
            template: The template to resolve partials in.

        Returns:
            None
        """
        if self._partial_resolver is None and self._store is None:
            return

        names = self._identify_partials(template)
        unregistered_names: list[str] = [name for name in names if not self._handlebars.has_partial(name)]

        async def resolve_and_register(name: str) -> None:
            """Resolve a partial from the resolver or store and register it.

            The partial resolver is preferred, and the store is used as a
            fallback. If neither is available, the partial is not registered.

            Args:
                name: The name of the partial to resolve.

            Returns:
                None.
            """
            content: str | None = None

            if self._partial_resolver is not None:
                content = await resolve_partial(name, self._partial_resolver)

            if content is None and self._store is not None:
                partial = await self._store.load_partial(name)
                if partial is not None:
                    content = partial.source

            if content is not None:
                self.define_partial(name, content)

                # Recursively resolve partials in the content.
                await self._resolve_partials(content)

        async with anyio.create_task_group() as tg:
            for name in unregistered_names:
                tg.start_soon(resolve_and_register, name)

    # NOTE: Equivalent to wrappedSchemaResolver in the TS implementation.
    async def _resolve_json_schema(self, name: str) -> JsonSchema | None:
        """Resolve a schema from the resolver or store and register it.

        Args:
            name: The name of the schema to resolve.

        Returns:
            The resolved schema or None if it is not found.
        """
        if name in self._schemas:
            return self._schemas[name]

        if self._schema_resolver is None:
            return None

        return await resolve_json_schema(name, self._schema_resolver)
>>>>>>> 0b621363
<|MERGE_RESOLUTION|>--- conflicted
+++ resolved
@@ -19,7 +19,8 @@
 from __future__ import annotations
 
 import re
-
+from inspect import iscoroutinefunction
+from typing import Any, Awaitable
 
 import anyio
 from collections.abc import Awaitable
@@ -34,6 +35,7 @@
     ModelConfigT,
     ParsedPrompt,
     PartialResolver,
+    PromptMetadata,
     PromptStore,
     SchemaResolver,
     ToolDefinition,
@@ -83,7 +85,7 @@
             schemas: Provide a static mapping of schema names to their JSON schema definitions.
             schema_resolver: resolver for schema names to JSON schema definitions.
             partial_resolver: resolver for partial names to their content.
-            escape_fn: ecape function
+            escape_fn: escape function to use for the template.
         """
         self._handlebars: Handlebars = Handlebars(escape_fn=escape_fn)
 
@@ -248,7 +250,71 @@
         out.tools = unregistered_names
         return out
 
-<<<<<<< HEAD
+    async def _resolve_partials(self, template: str) -> None:
+        """Resolve all partials in a template.
+
+        Args:
+            template: The template to resolve partials in.
+
+        Returns:
+            None
+        """
+        if self._partial_resolver is None and self._store is None:
+            return
+
+        names = self._identify_partials(template)
+        unregistered_names: list[str] = [name for name in names if not self._handlebars.has_partial(name)]
+
+        async def resolve_and_register(name: str) -> None:
+            """Resolve a partial from the resolver or store and register it.
+
+            The partial resolver is preferred, and the store is used as a
+            fallback. If neither is available, the partial is not registered.
+
+            Args:
+                name: The name of the partial to resolve.
+
+            Returns:
+                None.
+            """
+            content: str | None = None
+
+            if self._partial_resolver is not None:
+                content = await resolve_partial(name, self._partial_resolver)
+
+            if content is None and self._store is not None:
+                partial = await self._store.load_partial(name)
+                if partial is not None:
+                    content = partial.source
+
+            if content is not None:
+                self.define_partial(name, content)
+
+                # Recursively resolve partials in the content.
+                await self._resolve_partials(content)
+
+        async with anyio.create_task_group() as tg:
+            for name in unregistered_names:
+                tg.start_soon(resolve_and_register, name)
+
+    # NOTE: Equivalent to wrappedSchemaResolver in the TS implementation.
+    async def _resolve_json_schema(self, name: str) -> JsonSchema | None:
+        """Resolve a schema from the resolver or store and register it.
+
+        Args:
+            name: The name of the schema to resolve.
+
+        Returns:
+            The resolved schema or None if it is not found.
+        """
+        if name in self._schemas:
+            return self._schemas[name]
+
+        if self._schema_resolver is None:
+            return None
+
+        return await resolve_json_schema(name, self._schema_resolver)
+
     async def render_metadata(self, source: str | ParsedPrompt, additional_metadata: PromptMetadata | None = None) -> PromptMetadata:
         """Processes and resolves all metadata for a prompt template.
 
@@ -360,75 +426,4 @@
         if self._schema_resolver:
             return self._schema_resolver(name)
 
-        return None
-
-
-
-
-
-=======
-    async def _resolve_partials(self, template: str) -> None:
-        """Resolve all partials in a template.
-
-        Args:
-            template: The template to resolve partials in.
-
-        Returns:
-            None
-        """
-        if self._partial_resolver is None and self._store is None:
-            return
-
-        names = self._identify_partials(template)
-        unregistered_names: list[str] = [name for name in names if not self._handlebars.has_partial(name)]
-
-        async def resolve_and_register(name: str) -> None:
-            """Resolve a partial from the resolver or store and register it.
-
-            The partial resolver is preferred, and the store is used as a
-            fallback. If neither is available, the partial is not registered.
-
-            Args:
-                name: The name of the partial to resolve.
-
-            Returns:
-                None.
-            """
-            content: str | None = None
-
-            if self._partial_resolver is not None:
-                content = await resolve_partial(name, self._partial_resolver)
-
-            if content is None and self._store is not None:
-                partial = await self._store.load_partial(name)
-                if partial is not None:
-                    content = partial.source
-
-            if content is not None:
-                self.define_partial(name, content)
-
-                # Recursively resolve partials in the content.
-                await self._resolve_partials(content)
-
-        async with anyio.create_task_group() as tg:
-            for name in unregistered_names:
-                tg.start_soon(resolve_and_register, name)
-
-    # NOTE: Equivalent to wrappedSchemaResolver in the TS implementation.
-    async def _resolve_json_schema(self, name: str) -> JsonSchema | None:
-        """Resolve a schema from the resolver or store and register it.
-
-        Args:
-            name: The name of the schema to resolve.
-
-        Returns:
-            The resolved schema or None if it is not found.
-        """
-        if name in self._schemas:
-            return self._schemas[name]
-
-        if self._schema_resolver is None:
-            return None
-
-        return await resolve_json_schema(name, self._schema_resolver)
->>>>>>> 0b621363
+        return None