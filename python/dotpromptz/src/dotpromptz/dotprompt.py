# Copyright 2025 Google LLC
#
# Licensed under the Apache License, Version 2.0 (the "License");
# you may not use this file except in compliance with the License.
# You may obtain a copy of the License at
#
#     https://www.apache.org/licenses/LICENSE-2.0
#
# Unless required by applicable law or agreed to in writing, software
# distributed under the License is distributed on an "AS IS" BASIS,
# WITHOUT WARRANTIES OR CONDITIONS OF ANY KIND, either express or implied.
# See the License for the specific language governing permissions and
# limitations under the License.
#
# SPDX-License-Identifier: Apache-2.0

"""Dotpromptz is a library for generating prompts using Handlebars templates."""

from __future__ import annotations

import re
<<<<<<< HEAD
from collections.abc import Awaitable
from typing import Any, TypedDict, Callable
from inspect import iscoroutinefunction
=======
from typing import Any

import anyio
>>>>>>> 57caf5d9

from dotpromptz.helpers import register_all_helpers
from dotpromptz.parse import parse_document
from dotpromptz.resolvers import resolve_tool
from dotpromptz.typing import (
    JsonSchema,
    ModelConfigT,
    ParsedPrompt,
    PartialResolver,
    PromptMetadata,
    PromptStore,
    SchemaResolver,
    ToolDefinition,
    ToolResolver,
    PromptMetadata,
)
from dotpromptz.picoschema import picoschema
from handlebarrz import EscapeFunction, Handlebars, HelperFn

# Pre-compiled regex for finding partial references in handlebars templates

# Since the handlebars-rust implementation doesn't expose a visitor
# to walk the AST to find partial nodes, we're using a crude regular expression
# to find partials.
_PARTIAL_PATTERN = re.compile(r'{{\s*>\s*([a-zA-Z0-9_.-]+)\s*}}')


class Dotprompt:
    """Dotprompt extends a Handlebars template for use with Gen AI prompts."""

    def __init__(
        self,
        default_model: str | None = None,
        model_configs: dict[str, Any] | None = None,
        helpers: dict[str, HelperFn] | None = None,
        partials: dict[str, str] | None = None,
        tools: dict[str, ToolDefinition] | None = None,
        tool_resolver: ToolResolver | None = None,
        schemas: dict[str, JsonSchema] | None = None,
        schema_resolver: SchemaResolver | None = None,
        partial_resolver: PartialResolver | None = None,
        escape_fn: EscapeFunction = EscapeFunction.NO_ESCAPE,
    ) -> None:
        """Initialize Dotprompt with a Handlebars template.

        Args:
            default_model: The default model to use for the prompt when not specified in the template.
            model_configs: Assign a set of default configuration options to be used with a particular model.
            helpers: Helpers to pre-register.
            partials: Partials to pre-register.
            tools: Provide a static mapping of tool definitions that should be used when resolving tool names.
            tool_resolver: Provide a lookup implementation to resolve tool names to definitions.
            schemas: Provide a static mapping of schema names to their JSON schema definitions.
            schema_resolver: resolver for schema names to JSON schema definitions.
            partial_resolver: resolver for partial names to their content.
            escape_fn: escape function to use for the template.
        """
        self._handlebars: Handlebars = Handlebars(escape_fn=escape_fn)

        self._known_helpers: dict[str, bool] = {}
        self._default_model: str | None = default_model
        self._model_configs: dict[str, Any] = model_configs or {}
        self._helpers: dict[str, HelperFn] = helpers or {}
        self._partials: dict[str, str] = partials or {}
        self._tools: dict[str, ToolDefinition] = tools or {}
        self._tool_resolver: ToolResolver | None = tool_resolver
        self._schemas: dict[str, JsonSchema] = schemas or {}
        self._schema_resolver: SchemaResolver | None = schema_resolver
        self._partial_resolver: PartialResolver | None = partial_resolver
        self._store: PromptStore | None = None

        self._register_initial_helpers()
        self._register_initial_partials()

    def _register_initial_helpers(self) -> None:
        """Register the initial helpers."""
        register_all_helpers(self._handlebars)
        for name, fn in self._helpers.items():
            self._handlebars.register_helper(name, fn)

    def _register_initial_partials(self) -> None:
        """Register the initial partials."""
        for name, source in self._partials.items():
            self._handlebars.register_partial(name, source)

    def define_helper(self, name: str, fn: HelperFn) -> Dotprompt:
        """Define a helper function for the template.

        Args:
            name: The name of the helper function.
            fn: The function to be called when the helper is used in the
                template.

        Returns:
            The Dotprompt instance.
        """
        self._handlebars.register_helper(name, fn)
        self._known_helpers[name] = True
        return self

    def define_partial(self, name: str, source: str) -> Dotprompt:
        """Define a partial template for the template.

        Args:
            name: The name of the partial template.
            source: The source code for the partial.

        Returns:
            The Dotprompt instance.
        """
        self._handlebars.register_partial(name, source)
        return self

    def define_tool(self, name: str, definition: ToolDefinition) -> Dotprompt:
        """Define a tool for the template.

        Args:
            name: The name of the tool.
            definition: The definition of the tool.

        Returns:
            The Dotprompt instance.
        """
        self._tools[name] = definition
        return self

    def parse(self, source: str) -> ParsedPrompt[Any] | None:
        """Parse a prompt from a string.

        Args:
            source: The source code for the prompt.

        Returns:
            The parsed prompt.
        """
        return parse_document(source)

    def _identify_partials(self, template: str) -> set[str]:
        """Identify all partial references in a template.

        Args:
            template: The template to scan for partial references.

        Returns:
            A set of partial names referenced in the template.
        """
<<<<<<< HEAD
        partials = set(_PARTIAL_PATTERN.findall(template))
        return partials

    async def render_metadata(self, source: str | ParsedPrompt, additional_metadata: PromptMetadata | None = None) -> PromptMetadata:
        """Processes and resolves all metadata for a prompt template.

        Args:
            source: The template source or parsed prompt.
            additional_metadata: Additional metadata to include.

        Returns:
            A future or awaitable resolving to the fully processed metadata.
        """
        match source:
            case str():
                parsed_source = self.parse(source)
                if parsed_source is None:
                    return PromptMetadata()
            case ParsedPrompt():
                parsed_source = source
            case _:
                return PromptMetadata()

        if additional_metadata is None:
            additional_metadata = ParsedPrompt(
                ext={},
                config=None,
                metadata={},
                toolDefs=None,
                template=source
            )

        selected_model = (
            additional_metadata.model or
            parsed_source.model or
            self._default_model
        )


        model_config = self._model_configs.get(selected_model, {})

        metadata = [
            parsed_source.prompt_metadata,
            additional_metadata
        ]
        return await self._resolve_metadata(PromptMetadata(config=model_config), metadata)

    async def _resolve_metadata(self, base: PromptMetadata, merges: list[PromptMetadata]) -> PromptMetadata:
        """Merges multiple metadata objects together, resolving tools and schemas.

        Args:
            base: The base metadata object.
            merges: Additional metadata objects to merge into the base.

        Returns:
            The merged and processed metadata.
        """

        out = base
        for merge in merges:
            out = PromptMetadata(**{**out.model_dump(), **merge.model_dump(exclude_none=True)})

            if out.config is not None:
                out.config.update(merge.config or {})

        out = await self._resolve_tools(out)
        return self._render_pico_schema(out)


    def _render_pico_schema(self, meta: PromptMetadata) -> PromptMetadata:
        """Processes schema definitions in picoschema format into standard JSON Schema.

        Args:
            meta: The prompt metadata containing schema definitions.

        Returns:
            A processed metadata with expanded schemas.
        """

        if meta.output.schema_ is None and meta.input.schema_ is None:
            return meta

        new_meta = meta

        if meta.input.schema_:
            schema = picoschema(
                schema=meta.input.schema_,
                schema_resolver=self._wrapped_schema_resolver()
            )
            new_meta.input.schema_ = schema

        if meta.output.schema_:
            schema = picoschema(
                schema=meta.output.schema_,
                schema_resolver=self._wrapped_schema_resolver()
            )
            new_meta.output.schema_ = schema

        return new_meta

    def _wrapped_schema_resolver(self) -> Callable[[str], JsonSchema | None | Awaitable[JsonSchema | None]]:
        """Wraps a schema resolver to return a callable that resolves schema name to its definition, using registered schemas or a schema resolver.

            Returns:
                Callable[[str], JsonSchema | None | Awaitable[JsonSchema | None]]:
                    A function that takes a schema name and returns either the resolved schema,
                    an awaitable resolving to it, or `None` if not found.
        """
        async def wrapper(name: str) -> JsonSchema | None | Awaitable[JsonSchema | None]:

            if schema := self._schemas.get(name):
                return schema

            if self._schema_resolver and iscoroutinefunction(self._schema_resolver):
                return await self._schema_resolver(name)

            if self._schema_resolver:
                return self._schema_resolver(name)

            return None

        return wrapper


    async def _resolve_tools(self, base: PromptMetadata) -> PromptMetadata | None:
        """Resolves tool names to their definitions using registered tools or a tool resolver.

        Args:
            base: The metadata containing tool references to resolve.

        Returns:
            Metadata with the tool definitions fully resolved.

        """
        out = base
        if not base.tools:
            return out
        if out.tool_defs is None:
            out.tool_defs = []

        out_tools = []
        for tool_name in out.tools:
            if tool := self._tools.get(tool_name) and out.tool_defs:
                out.tool_defs.append(tool)
            elif self._tool_resolver is not None:
                if iscoroutinefunction(self._tool_resolver):
                    resolved_tool = await self._tool_resolver(tool_name)
                else:
                    resolved_tool = self._tool_resolver(tool_name)

                if resolved_tool is None:
                    return None
                if out.tool_defs:
                    out.tool_defs.append(resolved_tool)
            else:
                out_tools.append(tool_name)

        out.tools = out_tools

        return out
=======
        return set(_PARTIAL_PATTERN.findall(template))

    async def _resolve_tools(self, metadata: PromptMetadata[ModelConfigT]) -> PromptMetadata[ModelConfigT]:
        """Resolve all tools in a prompt.

        Args:
            metadata: The prompt metadata.

        Returns:
            A copy of the prompt metadata with the tools resolved.

        Raises:
            ToolNotFoundError: If a tool is not found in the resolver or store.
            ToolResolverFailedError: If a tool resolver fails.
            TypeError: If a tool resolver returns an invalid type.
            ValueError: If a tool resolver is not defined.
        """
        out: PromptMetadata[ModelConfigT] = metadata.copy()
        if out.tools is None:
            return out

        # Resolve tools that are already registered into toolDefs, leave
        # unregistered tools alone.
        unregistered_names: list[str] = []
        out.tool_defs = out.tool_defs or []

        # Collect all the tools:
        # 1. Already registered go into toolDefs.
        # 2. If we have a tool resolver, add the names to the list to resolve.
        # 3. Otherwise, add the names to the list of unregistered tools.
        to_resolve: list[str] = []
        have_resolver = self._tool_resolver is not None
        for name in out.tools:
            if name in self._tools:
                # Found locally.
                out.tool_defs.append(self._tools[name])
            elif have_resolver:
                # Resolve from the tool resolver.
                to_resolve.append(name)
            else:
                # Unregistered tool.
                unregistered_names.append(name)

        if to_resolve:

            async def resolve_and_append(name: str) -> None:
                """Resolve a tool and append it to the list of tools.

                Args:
                    name: The name of the tool to resolve.

                Raises:
                    ToolNotFoundError: If a tool is not found in the resolver or store.
                    ToolResolverFailedError: If a tool resolver fails.
                    TypeError: If a tool resolver returns an invalid type.
                    ValueError: If a tool resolver is not defined.
                """
                tool = await resolve_tool(name, self._tool_resolver)
                if out.tool_defs is not None:
                    out.tool_defs.append(tool)

            async with anyio.create_task_group() as tg:
                for name in to_resolve:
                    tg.start_soon(resolve_and_append, name)

        out.tools = unregistered_names
        return out
>>>>>>> 57caf5d9
<|MERGE_RESOLUTION|>--- conflicted
+++ resolved
@@ -19,15 +19,12 @@
 from __future__ import annotations
 
 import re
-<<<<<<< HEAD
+
+
+import anyio
 from collections.abc import Awaitable
-from typing import Any, TypedDict, Callable
+from typing import Any, Callable
 from inspect import iscoroutinefunction
-=======
-from typing import Any
-
-import anyio
->>>>>>> 57caf5d9
 
 from dotpromptz.helpers import register_all_helpers
 from dotpromptz.parse import parse_document
@@ -37,7 +34,6 @@
     ModelConfigT,
     ParsedPrompt,
     PartialResolver,
-    PromptMetadata,
     PromptStore,
     SchemaResolver,
     ToolDefinition,
@@ -83,7 +79,7 @@
             schemas: Provide a static mapping of schema names to their JSON schema definitions.
             schema_resolver: resolver for schema names to JSON schema definitions.
             partial_resolver: resolver for partial names to their content.
-            escape_fn: escape function to use for the template.
+            escape_fn: ecape function
         """
         self._handlebars: Handlebars = Handlebars(escape_fn=escape_fn)
 
@@ -154,7 +150,7 @@
         self._tools[name] = definition
         return self
 
-    def parse(self, source: str) -> ParsedPrompt[Any] | None:
+    def parse(self, source: str) -> ParsedPrompt[Any]:
         """Parse a prompt from a string.
 
         Args:
@@ -174,168 +170,6 @@
         Returns:
             A set of partial names referenced in the template.
         """
-<<<<<<< HEAD
-        partials = set(_PARTIAL_PATTERN.findall(template))
-        return partials
-
-    async def render_metadata(self, source: str | ParsedPrompt, additional_metadata: PromptMetadata | None = None) -> PromptMetadata:
-        """Processes and resolves all metadata for a prompt template.
-
-        Args:
-            source: The template source or parsed prompt.
-            additional_metadata: Additional metadata to include.
-
-        Returns:
-            A future or awaitable resolving to the fully processed metadata.
-        """
-        match source:
-            case str():
-                parsed_source = self.parse(source)
-                if parsed_source is None:
-                    return PromptMetadata()
-            case ParsedPrompt():
-                parsed_source = source
-            case _:
-                return PromptMetadata()
-
-        if additional_metadata is None:
-            additional_metadata = ParsedPrompt(
-                ext={},
-                config=None,
-                metadata={},
-                toolDefs=None,
-                template=source
-            )
-
-        selected_model = (
-            additional_metadata.model or
-            parsed_source.model or
-            self._default_model
-        )
-
-
-        model_config = self._model_configs.get(selected_model, {})
-
-        metadata = [
-            parsed_source.prompt_metadata,
-            additional_metadata
-        ]
-        return await self._resolve_metadata(PromptMetadata(config=model_config), metadata)
-
-    async def _resolve_metadata(self, base: PromptMetadata, merges: list[PromptMetadata]) -> PromptMetadata:
-        """Merges multiple metadata objects together, resolving tools and schemas.
-
-        Args:
-            base: The base metadata object.
-            merges: Additional metadata objects to merge into the base.
-
-        Returns:
-            The merged and processed metadata.
-        """
-
-        out = base
-        for merge in merges:
-            out = PromptMetadata(**{**out.model_dump(), **merge.model_dump(exclude_none=True)})
-
-            if out.config is not None:
-                out.config.update(merge.config or {})
-
-        out = await self._resolve_tools(out)
-        return self._render_pico_schema(out)
-
-
-    def _render_pico_schema(self, meta: PromptMetadata) -> PromptMetadata:
-        """Processes schema definitions in picoschema format into standard JSON Schema.
-
-        Args:
-            meta: The prompt metadata containing schema definitions.
-
-        Returns:
-            A processed metadata with expanded schemas.
-        """
-
-        if meta.output.schema_ is None and meta.input.schema_ is None:
-            return meta
-
-        new_meta = meta
-
-        if meta.input.schema_:
-            schema = picoschema(
-                schema=meta.input.schema_,
-                schema_resolver=self._wrapped_schema_resolver()
-            )
-            new_meta.input.schema_ = schema
-
-        if meta.output.schema_:
-            schema = picoschema(
-                schema=meta.output.schema_,
-                schema_resolver=self._wrapped_schema_resolver()
-            )
-            new_meta.output.schema_ = schema
-
-        return new_meta
-
-    def _wrapped_schema_resolver(self) -> Callable[[str], JsonSchema | None | Awaitable[JsonSchema | None]]:
-        """Wraps a schema resolver to return a callable that resolves schema name to its definition, using registered schemas or a schema resolver.
-
-            Returns:
-                Callable[[str], JsonSchema | None | Awaitable[JsonSchema | None]]:
-                    A function that takes a schema name and returns either the resolved schema,
-                    an awaitable resolving to it, or `None` if not found.
-        """
-        async def wrapper(name: str) -> JsonSchema | None | Awaitable[JsonSchema | None]:
-
-            if schema := self._schemas.get(name):
-                return schema
-
-            if self._schema_resolver and iscoroutinefunction(self._schema_resolver):
-                return await self._schema_resolver(name)
-
-            if self._schema_resolver:
-                return self._schema_resolver(name)
-
-            return None
-
-        return wrapper
-
-
-    async def _resolve_tools(self, base: PromptMetadata) -> PromptMetadata | None:
-        """Resolves tool names to their definitions using registered tools or a tool resolver.
-
-        Args:
-            base: The metadata containing tool references to resolve.
-
-        Returns:
-            Metadata with the tool definitions fully resolved.
-
-        """
-        out = base
-        if not base.tools:
-            return out
-        if out.tool_defs is None:
-            out.tool_defs = []
-
-        out_tools = []
-        for tool_name in out.tools:
-            if tool := self._tools.get(tool_name) and out.tool_defs:
-                out.tool_defs.append(tool)
-            elif self._tool_resolver is not None:
-                if iscoroutinefunction(self._tool_resolver):
-                    resolved_tool = await self._tool_resolver(tool_name)
-                else:
-                    resolved_tool = self._tool_resolver(tool_name)
-
-                if resolved_tool is None:
-                    return None
-                if out.tool_defs:
-                    out.tool_defs.append(resolved_tool)
-            else:
-                out_tools.append(tool_name)
-
-        out.tools = out_tools
-
-        return out
-=======
         return set(_PARTIAL_PATTERN.findall(template))
 
     async def _resolve_tools(self, metadata: PromptMetadata[ModelConfigT]) -> PromptMetadata[ModelConfigT]:
@@ -403,4 +237,161 @@
 
         out.tools = unregistered_names
         return out
->>>>>>> 57caf5d9
+
+    async def render_metadata(self, source: str | ParsedPrompt, additional_metadata: PromptMetadata | None = None) -> PromptMetadata:
+        """Processes and resolves all metadata for a prompt template.
+
+        Args:
+            source: The template source or parsed prompt.
+            additional_metadata: Additional metadata to include.
+
+        Returns:
+            A future or awaitable resolving to the fully processed metadata.
+        """
+        match source:
+            case str():
+                parsed_source = self.parse(source)
+                if parsed_source is None:
+                    return PromptMetadata()
+            case ParsedPrompt():
+                parsed_source = source
+            case _:
+                return PromptMetadata()
+
+        if additional_metadata is None:
+            additional_metadata = ParsedPrompt(
+                ext={},
+                config=None,
+                metadata={},
+                toolDefs=None,
+                template=source
+            )
+
+        selected_model = (
+            additional_metadata.model or
+            parsed_source.model or
+            self._default_model
+        )
+
+
+        model_config = self._model_configs.get(selected_model, {})
+
+        metadata = [
+            parsed_source.prompt_metadata,
+            additional_metadata
+        ]
+        return await self._resolve_metadata(PromptMetadata(config=model_config), metadata)
+
+    async def _resolve_metadata(self, base: PromptMetadata, merges: list[PromptMetadata]) -> PromptMetadata:
+        """Merges multiple metadata objects together, resolving tools and schemas.
+
+        Args:
+            base: The base metadata object.
+            merges: Additional metadata objects to merge into the base.
+
+        Returns:
+            The merged and processed metadata.
+        """
+
+        out = base
+        for merge in merges:
+            out = PromptMetadata(**{**out.model_dump(), **merge.model_dump(exclude_none=True)})
+
+            if out.config is not None:
+                out.config.update(merge.config or {})
+
+        out = await self._resolve_tools(out)
+        return self._render_pico_schema(out)
+
+
+    def _render_pico_schema(self, meta: PromptMetadata) -> PromptMetadata:
+        """Processes schema definitions in picoschema format into standard JSON Schema.
+
+        Args:
+            meta: The prompt metadata containing schema definitions.
+
+        Returns:
+            A processed metadata with expanded schemas.
+        """
+
+        if meta.output.schema_ is None and meta.input.schema_ is None:
+            return meta
+
+        new_meta = meta
+
+        if meta.input.schema_:
+            schema = picoschema(
+                schema=meta.input.schema_,
+                schema_resolver=self._wrapped_schema_resolver()
+            )
+            new_meta.input.schema_ = schema
+
+        if meta.output.schema_:
+            schema = picoschema(
+                schema=meta.output.schema_,
+                schema_resolver=self._wrapped_schema_resolver()
+            )
+            new_meta.output.schema_ = schema
+
+        return new_meta
+
+    def _wrapped_schema_resolver(self) -> Callable[[str], JsonSchema | None | Awaitable[JsonSchema | None]]:
+        """Wraps a schema resolver to return a callable that resolves schema name to its definition, using registered schemas or a schema resolver.
+
+            Returns:
+                Callable[[str], JsonSchema | None | Awaitable[JsonSchema | None]]:
+                    A function that takes a schema name and returns either the resolved schema,
+                    an awaitable resolving to it, or `None` if not found.
+        """
+        async def wrapper(name: str) -> JsonSchema | None | Awaitable[JsonSchema | None]:
+
+            if schema := self._schemas.get(name):
+                return schema
+
+            if self._schema_resolver and iscoroutinefunction(self._schema_resolver):
+                return await self._schema_resolver(name)
+
+            if self._schema_resolver:
+                return self._schema_resolver(name)
+
+            return None
+
+        return wrapper
+
+
+    async def _resolve_tools(self, base: PromptMetadata) -> PromptMetadata | None:
+        """Resolves tool names to their definitions using registered tools or a tool resolver.
+
+        Args:
+            base: The metadata containing tool references to resolve.
+
+        Returns:
+            Metadata with the tool definitions fully resolved.
+
+        """
+        out = base
+        if not base.tools:
+            return out
+        if out.tool_defs is None:
+            out.tool_defs = []
+
+        out_tools = []
+        for tool_name in out.tools:
+            if tool := self._tools.get(tool_name) and out.tool_defs:
+                out.tool_defs.append(tool)
+            elif self._tool_resolver is not None:
+                if iscoroutinefunction(self._tool_resolver):
+                    resolved_tool = await self._tool_resolver(tool_name)
+                else:
+                    resolved_tool = self._tool_resolver(tool_name)
+
+                if resolved_tool is None:
+                    return None
+                if out.tool_defs:
+                    out.tool_defs.append(resolved_tool)
+            else:
+                out_tools.append(tool_name)
+
+        out.tools = out_tools
+
+        return out
