--- conflicted
+++ resolved
@@ -192,17 +192,11 @@
 	}
 	dp.Template = renderTpl
 
-<<<<<<< HEAD
 	// RegisterHelpers()
 	if err = dp.RegisterHelpers(dp.Template); err != nil {
 		return nil, err
 	}
 	if err = dp.RegisterPartials(dp.Template, parsedPrompt.Template); err != nil {
-=======
-	dp.RegisterHelpers(dp.Template)
-	err = dp.RegisterPartials(dp.Template, parsedPrompt.Template)
-	if err != nil {
->>>>>>> 80cbeef4
 		return nil, err
 	}
 
