--- conflicted
+++ resolved
@@ -1,10 +1,6 @@
 {
   "js": "1.1.1",
-<<<<<<< HEAD
-  "python/dotpromptz": "0.1.0",
-=======
   "python/dotpromptz": "0.1.2",
->>>>>>> 22c21cd4
-  "python/handlebarrz": "0.1.1",
+  "python/handlebarrz": "0.1.3",
   "go": "0.1.0"
 }